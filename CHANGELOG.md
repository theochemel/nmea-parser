--- conflicted
+++ resolved
@@ -6,11 +6,8 @@
 ## [Unreleased]
 ### Added
 - Added logic to avoid problems with proprietary sentence types
-<<<<<<< HEAD
 - Added serialization for GNSS structures
-=======
 - Added error handling for `parse_sentence`
->>>>>>> 63ac295a
 ### Changed
 - Fixed panic on messages with characters prefixing the start delimiter (PR #37)
 
