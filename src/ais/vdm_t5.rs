--- conflicted
+++ resolved
@@ -130,15 +130,11 @@
                         assert_eq!(vsd.dimension_to_starboard, Some(31));
                         assert_eq!(vsd.position_fix_type, Some(PositionFixType::GPS));
                         assert_eq!(vsd.eta, {
-<<<<<<< HEAD
-                            vsd.eta.map(|dt| Utc.ymd(dt.year(), 5, 15).and_hms(14, 0, 30))
-=======
                             vsd.eta.map(|dt| {
                                 Utc.with_ymd_and_hms(dt.year(), 5, 15, 14, 0, 30)
                                     .single()
                                     .unwrap()
                             })
->>>>>>> b62320a5
                         });
                         assert_eq!(vsd.draught10, Some(122));
                         assert_eq!(vsd.destination, Some("NEW YORK".into()));
